--- conflicted
+++ resolved
@@ -113,15 +113,8 @@
             )
             if not cursor.fetchone():
                 # Create the new database
-<<<<<<< HEAD
-                cursor.execute(
-                    sql.SQL("CREATE DATABASE {}").format(
-                        sql.Identifier(db_name))
-                )
-=======
                 cursor.execute(sql.SQL("CREATE DATABASE {}").format(
                     sql.Identifier(db_name)))
->>>>>>> a672b4ca
                 print(f"Database '{db_name}' created successfully.")
 
             # Ensure schema and table are created in the new database
@@ -192,31 +185,7 @@
                 VALUES (%s, %s, CURRENT_TIMESTAMP)
                 """, (public_key, 1)
             )
-<<<<<<< HEAD
-            result = cursor.fetchone()
-
-            if result is None:
-                # Insert a new user if not found
-                cursor.execute(
-                    """
-                    INSERT INTO default_schema.user_rewards (public_key, job_count, token_balance)
-                    VALUES (%s, %s, %s)
-                    """,
-                    (public_key, 1, 0),
-                )
-                print(f"User '{public_key}' added with job_count 1.")
-            else:
-                # Increment the user's job count
-                new_job_count = result[0] + 1
-                cursor.execute(
-                    "UPDATE default_schema.user_rewards SET job_count = %s WHERE public_key = %s",
-                    (new_job_count, public_key),
-                )
-                print(
-                    f"User '{public_key}' job_count incremented to {new_job_count}.")
-=======
             print(f"Added entry for user '{public_key}' with job_count 1.")
->>>>>>> a672b4ca
 
         except Exception as e:
             print(f"Error adding reward entry: {e}")
@@ -228,20 +197,6 @@
         """Issues tokens to the recipient address."""
         try:
             nonce = self.web3.eth.get_transaction_count(
-<<<<<<< HEAD
-                self.owner_address, "pending")
-
-            txn = self.contract.functions.transfer(
-                recipient_address, job_count
-            ).build_transaction(
-                {
-                    "chainId": self.chain_id,
-                    "gas": 100000,
-                    "gasPrice": self.web3.eth.gas_price,
-                    "nonce": nonce,
-                }
-            )
-=======
                 self.owner_address, 'pending')
 
             txn = self.contract.functions.transfer(
@@ -252,7 +207,6 @@
                 'gasPrice': self.web3.eth.gas_price,
                 'nonce': nonce,
             })
->>>>>>> a672b4ca
 
             signed_txn = self.web3.eth.account.sign_transaction(
                 txn, self.private_key)
@@ -266,43 +220,6 @@
             print(f"Error sending transaction: {e}")
             return False
 
-<<<<<<< HEAD
-    def reward_users(self):
-        """Rewards users and resets their job counts."""
-        print("Rewarding users...")
-        for db_name in self.db_names:
-            conn = self._connect(db_name)
-            if conn is None:
-                print(f"Unable to connect to '{db_name}'.")
-                continue
-
-            cursor = conn.cursor()
-            try:
-                cursor.execute(
-                    "SELECT public_key, job_count FROM default_schema.user_rewards WHERE job_count > 0"
-                )
-                users = cursor.fetchall()
-
-                for public_key, job_count in users:
-                    time.sleep(4)
-                    if self.issue_token(public_key, job_count):
-                        cursor.execute(
-                            """
-                            UPDATE default_schema.user_rewards 
-                            SET job_count = 0, token_balance = token_balance + %s 
-                            WHERE public_key = %s
-                            """,
-                            (job_count, public_key),
-                        )
-                        print(
-                            f"Rewarded {job_count} tokens to '{public_key}'.")
-
-            except Exception as e:
-                print(f"Error rewarding users: {e}")
-            finally:
-                cursor.close()
-                conn.close()
-=======
     def get_user_rewards(self, db_name):
         user_rewards = self.reward_users_default(db_name)
         for user, amount in user_rewards.items():
@@ -596,5 +513,4 @@
             print(f"Error calculating tier-based rewards: {e}")
         finally:
             cursor.close()
-            conn.close()
->>>>>>> a672b4ca
+            conn.close()